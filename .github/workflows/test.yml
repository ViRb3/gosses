--- conflicted
+++ resolved
@@ -13,22 +13,14 @@
     steps:
       - name: Checkout with token
         if: github.event_name != 'pull_request'
-<<<<<<< HEAD
-        uses: actions/checkout@v3
-=======
         uses: actions/checkout@v3.0.1
->>>>>>> 272c3ade
         with:
           token: ${{ secrets.API_GITHUB_TOKEN }}
           submodules: true
 
       - name: Checkout without token
         if: github.event_name == 'pull_request'
-<<<<<<< HEAD
-        uses: actions/checkout@v3
-=======
         uses: actions/checkout@v3.0.1
->>>>>>> 272c3ade
         with:
           submodules: true
 
